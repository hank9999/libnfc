/*-
 * Public platform independent Near Field Communication (NFC) library
 * 
 * Copyright (C) 2009, Roel Verdult
 * 
 * This program is free software: you can redistribute it and/or modify it
 * under the terms of the GNU Lesser General Public License as published by the
 * Free Software Foundation, either version 3 of the License, or (at your
 * option) any later version.
 * 
 * This program is distributed in the hope that it will be useful, but WITHOUT
 * ANY WARRANTY; without even the implied warranty of MERCHANTABILITY or
 * FITNESS FOR A PARTICULAR PURPOSE.  See the GNU General Public License for
 * more details.
 *
 * You should have received a copy of the GNU Lesser General Public License
 * along with this program.  If not, see <http://www.gnu.org/licenses/>
 */

/**
 * @file pn532_uart.c
 * @brief PN532 driver using UART bus (UART, RS232, etc.)
 */

#ifdef HAVE_CONFIG_H
  #include "config.h"
#endif // HAVE_CONFIG_H

#include "../drivers.h"

#include <stdio.h>
#include <string.h>

#include "pn532_uart.h"

#include <nfc/nfc.h>
#include <nfc/nfc-messages.h>

// Bus
#include "uart.h"

#define BUFFER_LENGTH 256

#define SERIAL_DEFAULT_PORT_SPEED 115200

void pn532_uart_wakeup(const nfc_device_spec_t nds);
bool pn532_uart_check_communication(const nfc_device_spec_t nds, bool* success);

nfc_device_desc_t *
pn532_uart_pick_device (void)
{
  nfc_device_desc_t *pndd;

  if ((pndd = malloc (sizeof (*pndd)))) {
    size_t szN;

    if (!pn532_uart_list_devices (pndd, 1, &szN)) {
      DBG("%s", "pn532_uart_list_devices failed");
      return NULL;
    }

    if (szN == 0) {
      DBG("%s", "No device found");
      return NULL;
    }
  }

  return pndd;
}

bool
pn532_uart_list_devices(nfc_device_desc_t pnddDevices[], size_t szDevices, size_t *pszDeviceFound)
{
  /** @note: Due to UART bus we can't know if its really a pn532 without
  * sending some PN53x commands. But using this way to probe devices, we can
  * have serious problem with other device on this bus */
#ifndef SERIAL_AUTOPROBE_ENABLED
  (void)pnddDevices;
  (void)szDevices;
  *pszDeviceFound = 0;
  DBG("%s", "Serial auto-probing have been disabled at compile time. Skipping autoprobe.");
  return false;
#else /* SERIAL_AUTOPROBE_ENABLED */
  *pszDeviceFound = 0;

  serial_port sp;
  const char* pcPorts[] = DEFAULT_SERIAL_PORTS;
  const char* pcPort;
  int iDevice = 0;
  
  while( pcPort = pcPorts[iDevice++] ) {
    sp = uart_open(pcPort);
    DBG("Trying to find PN532 device on serial port: %s at %d bauds.", pcPort, SERIAL_DEFAULT_PORT_SPEED);

    if ((sp != INVALID_SERIAL_PORT) && (sp != CLAIMED_SERIAL_PORT))
    {
      bool bComOk;
      // Serial port claimed but we need to check if a PN532_UART is connected.
      uart_set_speed(sp, SERIAL_DEFAULT_PORT_SPEED);
      // PN532 could be powered down, we need to wake it up before line testing.
      pn532_uart_wakeup((nfc_device_spec_t)sp);
      // Check communication using "Diagnose" command, with "Comunication test" (0x00)
      if(!pn532_uart_check_communication((nfc_device_spec_t)sp), &bComOk)
        return false;
      if (!bComOk)
        continue;
      uart_close(sp);

      snprintf(pnddDevices[*pszDeviceFound].acDevice, DEVICE_NAME_LENGTH - 1, "%s (%s)", "PN532", pcPort);
      pnddDevices[*pszDeviceFound].acDevice[DEVICE_NAME_LENGTH - 1] = '\0';
      pnddDevices[*pszDeviceFound].pcDriver = PN532_UART_DRIVER_NAME;
      pnddDevices[*pszDeviceFound].pcPort = strdup(pcPort);
      pnddDevices[*pszDeviceFound].uiSpeed = SERIAL_DEFAULT_PORT_SPEED;
      DBG("Device found: %s.", pnddDevices[*pszDeviceFound].acDevice);
      (*pszDeviceFound)++;

      // Test if we reach the maximum "wanted" devices
      if((*pszDeviceFound) >= szDevices) break;
    }
#ifdef DEBUG
    if (sp == INVALID_SERIAL_PORT) DBG("Invalid serial port: %s", pcPort);
    if (sp == CLAIMED_SERIAL_PORT) DBG("Serial port already claimed: %s", pcPort);
#endif /* DEBUG */
  }
#endif /* SERIAL_AUTOPROBE_ENABLED */
  return true;
}

nfc_device_t* pn532_uart_connect(const nfc_device_desc_t* pndd)
{
  serial_port sp;
  nfc_device_t* pnd = NULL;
  bool bComOk;

  DBG("Attempt to connect to: %s at %d bauds.",pndd->pcPort, pndd->uiSpeed);
  sp = uart_open(pndd->pcPort);

  if (sp == INVALID_SERIAL_PORT) ERR("Invalid serial port: %s",pndd->pcPort);
  if (sp == CLAIMED_SERIAL_PORT) ERR("Serial port already claimed: %s",pndd->pcPort);
  if ((sp == CLAIMED_SERIAL_PORT) || (sp == INVALID_SERIAL_PORT)) return NULL;

  uart_set_speed(sp, pndd->uiSpeed);
    
  // PN532 could be powered down, we need to wake it up before line testing.
  pn532_uart_wakeup((nfc_device_spec_t)sp);
  // Check communication using "Diagnose" command, with "Comunication test" (0x00)
  if(!pn532_uart_check_communication((nfc_device_spec_t)sp, &bComOk))
      return NULL;
  if (!bComOk)
      return NULL;

  DBG("Successfully connected to: %s",pndd->pcPort);

  // We have a connection
  pnd = malloc(sizeof(nfc_device_t));
  strncpy(pnd->acName, pndd->acDevice, DEVICE_NAME_LENGTH - 1);
  pnd->acName[DEVICE_NAME_LENGTH - 1] = '\0';

  pnd->nc = NC_PN532;
  pnd->nds = (nfc_device_spec_t)sp;
  pnd->bActive = true;
  pnd->bCrc = true;
  pnd->bPar = true;
  pnd->ui8TxBits = 0;
  return pnd;
}

void pn532_uart_disconnect(nfc_device_t* pnd)
{
  uart_close((serial_port)pnd->nds);
  free(pnd);
}

bool pn532_uart_transceive(nfc_device_t* pnd, const byte_t* pbtTx, const size_t szTxLen, byte_t* pbtRx, size_t* pszRxLen)
{
  byte_t abtTxBuf[BUFFER_LENGTH] = { 0x00, 0x00, 0xff }; // Every packet must start with "00 00 ff"
  byte_t abtRxBuf[BUFFER_LENGTH];
  size_t szRxBufLen = BUFFER_LENGTH;
  size_t szPos;
  // TODO: Move this one level up for libnfc-1.6
  uint8_t ack_frame[] = { 0x00, 0x00, 0xff, 0x00, 0xff, 0x00 };

  // Packet length = data length (len) + checksum (1) + end of stream marker (1)
  abtTxBuf[3] = szTxLen;
  // Packet length checksum
  abtTxBuf[4] = BUFFER_LENGTH - abtTxBuf[3];
  // Copy the PN53X command into the packet buffer
  memmove(abtTxBuf+5,pbtTx,szTxLen);

  // Calculate data payload checksum
  abtTxBuf[szTxLen+5] = 0;
  for(szPos=0; szPos < szTxLen; szPos++) 
  {
    abtTxBuf[szTxLen+5] -= abtTxBuf[szPos+5];
  }

  // End of stream marker
  abtTxBuf[szTxLen+6] = 0;

#ifdef DEBUG
  PRINT_HEX("TX", abtTxBuf,szTxLen+7);
#endif
  if (!uart_send((serial_port)pnd->nds,abtTxBuf,szTxLen+7)) {
    ERR("%s", "Unable to transmit data. (TX)");
    pnd->iLastError = DEIO;
    return false;
  }

  szRxBufLen = 6;
  if (!uart_receive((serial_port)pnd->nds,abtRxBuf,&szRxBufLen)) {
    ERR("%s", "Unable to receive data. (RX)");
    pnd->iLastError = DEIO;
    return false;
  }

#ifdef DEBUG
  PRINT_HEX("RX", abtRxBuf,szRxBufLen);
#endif

  if (!pn53x_transceive_callback(pnd, abtRxBuf, szRxBufLen))
    return false;

  szRxBufLen = BUFFER_LENGTH;

    while (!uart_receive((serial_port)pnd->nds,abtRxBuf,&szRxBufLen)) {
      delay_ms(10);
    }
<<<<<<< HEAD

=======
>>>>>>> d0fe1f82
#ifdef DEBUG
    PRINT_HEX("RX", abtRxBuf,szRxBufLen);
#endif
  }

  // When the answer should be ignored, just return a successful result
  if(pbtRx == NULL || pszRxLen == NULL) return true;

  // Only succeed when the result is at least 00 00 FF xx Fx Dx xx .. .. .. xx 00 (x = variable)
  if(szRxBufLen < 9) {
    pnd->iLastError = DEINVAL;
    return false;
  }

#ifdef DEBUG
  PRINT_HEX("TX", ack_frame,6);
#endif
  if (!uart_send((serial_port)pnd->nds,ack_frame,6)) {
    ERR("%s", "Unable to transmit data. (TX)");
    pnd->iLastError = DEIO;
    return false;
  }

  // Remove the preceding and appending bytes 00 00 ff 00 ff 00 00 00 FF xx Fx .. .. .. xx 00 (x = variable)
  *pszRxLen = szRxBufLen - 9;
  memcpy(pbtRx, abtRxBuf+7, *pszRxLen);

  return true;
}

void
pn532_uart_wakeup(const nfc_device_spec_t nds)
{
  byte_t abtRx[BUFFER_LENGTH];
  size_t szRxLen;
  /** PN532C106 wakeup. */
  /** High Speed Unit (HSU) wake up consist to send 0x55 and wait a "long" delay for PN532 being wakeup. */
  /** After the preamble we request the PN532C106 chip to switch to "normal" mode (SAM is not used) */
  const byte_t pncmd_pn532c106_wakeup_preamble[] = { 0x55,0x55,0x00,0x00,0x00,0x00,0x00,0xff,0x03,0xfd,0xd4,0x14,0x01,0x17,0x00,0x00,0xff,0x03,0xfd,0xd4,0x14,0x01,0x17,0x00 };
#ifdef DEBUG
  PRINT_HEX("TX", pncmd_pn532c106_wakeup_preamble,sizeof(pncmd_pn532c106_wakeup_preamble));
#endif
  uart_send((serial_port)nds, pncmd_pn532c106_wakeup_preamble, sizeof(pncmd_pn532c106_wakeup_preamble));
  if(uart_receive((serial_port)nds,abtRx,&szRxLen)) {
#ifdef DEBUG
    PRINT_HEX("RX", abtRx,szRxLen);
#endif
  }
}

bool
pn532_uart_check_communication(const nfc_device_spec_t nds, bool* success)
{
  byte_t abtRx[BUFFER_LENGTH];
  size_t szRxLen;
  const byte_t attempted_result[] = { 0x00,0x00,0xff,0x00,0xff,0x00,0x00,0x00,0xff,0x09,0xf7,0xD5,0x01,0x00,'l','i','b','n','f','c',0xbc,0x00};

  /** To be sure that PN532 is alive, we have put a "Diagnose" command to execute a "Communication Line Test" */
  const byte_t pncmd_communication_test[] = { 0x00,0x00,0xff,0x09,0xf7,0xd4,0x00,0x00,'l','i','b','n','f','c',0xbe,0x00 };

  *success = false;

#ifdef DEBUG
  PRINT_HEX("TX", pncmd_communication_test,sizeof(pncmd_communication_test));
#endif
  if (!uart_send((serial_port)nds, pncmd_communication_test, sizeof(pncmd_communication_test)))
      return false;

  if(!uart_receive((serial_port)nds,abtRx,&szRxLen)) {
    return false;
  }
#ifdef DEBUG
  PRINT_HEX("RX", abtRx,szRxLen);
#endif

  if(0 == memcmp(abtRx,attempted_result,sizeof(attempted_result)))
    *success = true;

  return true;
}
<|MERGE_RESOLUTION|>--- conflicted
+++ resolved
@@ -225,14 +225,10 @@
     while (!uart_receive((serial_port)pnd->nds,abtRxBuf,&szRxBufLen)) {
       delay_ms(10);
     }
-<<<<<<< HEAD
-
-=======
->>>>>>> d0fe1f82
+
 #ifdef DEBUG
     PRINT_HEX("RX", abtRxBuf,szRxBufLen);
 #endif
-  }
 
   // When the answer should be ignored, just return a successful result
   if(pbtRx == NULL || pszRxLen == NULL) return true;
