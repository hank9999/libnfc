/**
 * Public platform independent Near Field Communication (NFC) library
 * 
 * Copyright (C) 2009, Roel Verdult
 * 
 * This program is free software: you can redistribute it and/or modify it
 * under the terms of the GNU Lesser General Public License as published by the
 * Free Software Foundation, either version 3 of the License, or (at your
 * option) any later version.
 * 
 * This program is distributed in the hope that it will be useful, but WITHOUT
 * ANY WARRANTY; without even the implied warranty of MERCHANTABILITY or
 * FITNESS FOR A PARTICULAR PURPOSE.  See the GNU General Public License for
 * more details.
 *
 * You should have received a copy of the GNU Lesser General Public License
 * along with this program.  If not, see <http://www.gnu.org/licenses/>
 * 
 * 
 * @file nfc.c
 * @brief NFC library implementation
 */


#include <stdio.h>
#include <stddef.h>
#include <string.h>

#include "nfc.h"

#include "chips.h"
#include "drivers.h"

#include "nfc-messages.h"

#include "../../config.h"

nfc_device_desc_t * nfc_pick_device (void);

// PN53X configuration
extern const byte_t pncmd_get_firmware_version       [  2];
extern const byte_t pncmd_get_general_status         [  2];
extern const byte_t pncmd_get_register               [  4];
extern const byte_t pncmd_set_register               [  5];
extern const byte_t pncmd_set_parameters             [  3];
extern const byte_t pncmd_rf_configure               [ 14];

// Reader
extern const byte_t pncmd_initiator_list_passive        [264];
extern const byte_t pncmd_initiator_jump_for_dep        [ 68];
extern const byte_t pncmd_initiator_select              [  3];
extern const byte_t pncmd_initiator_deselect            [  3];
extern const byte_t pncmd_initiator_release             [  3];
extern const byte_t pncmd_initiator_set_baud_rate       [  5];
extern const byte_t pncmd_initiator_exchange_data       [265];
extern const byte_t pncmd_initiator_exchange_raw_data   [266];
extern const byte_t pncmd_initiator_auto_poll           [  5];

// Target
extern const byte_t pncmd_target_get_data            [  2];
extern const byte_t pncmd_target_set_data            [264];
extern const byte_t pncmd_target_init                [ 39];
extern const byte_t pncmd_target_virtual_card        [  4];
extern const byte_t pncmd_target_receive             [  2];
extern const byte_t pncmd_target_send                [264];
extern const byte_t pncmd_target_get_status          [  2];

nfc_device_desc_t *
nfc_pick_device (void)
{
  uint32_t uiDriver;
  nfc_device_desc_t *nddRes;

  for (uiDriver=0; uiDriver<sizeof(drivers_callbacks_list)/sizeof(drivers_callbacks_list[0]); uiDriver++)
  {
    if (drivers_callbacks_list[uiDriver].pick_device != NULL)
    {
      nddRes = drivers_callbacks_list[uiDriver].pick_device ();
      if (nddRes != NULL) return nddRes;
    }
  }

  return NULL;
}

void
nfc_list_devices(nfc_device_desc_t pnddDevices[], size_t szDevices, size_t *pszDeviceFound)
{
  uint32_t uiDriver;

  *pszDeviceFound = 0;

  for (uiDriver=0; uiDriver<sizeof(drivers_callbacks_list)/sizeof(drivers_callbacks_list[0]); uiDriver++)
  {
    if (drivers_callbacks_list[uiDriver].list_devices != NULL)
    {
      size_t szN = 0;
      if (drivers_callbacks_list[uiDriver].list_devices (pnddDevices + (*pszDeviceFound), szDevices - (*pszDeviceFound), &szN))
      {
        *pszDeviceFound += szN;
      }
    }
  }
}

nfc_device_t* nfc_connect(nfc_device_desc_t* pndd)
{
  nfc_device_t* pnd;
  uint32_t uiDriver;
  byte_t abtFw[4];
  size_t szFwLen = sizeof(abtFw);

  // Search through the device list for an available device
  for (uiDriver=0; uiDriver<sizeof(drivers_callbacks_list)/sizeof(drivers_callbacks_list[0]); uiDriver++)
  {
    if (pndd == NULL) {
      // No device description specified: try to automatically claim a device
      pndd = drivers_callbacks_list[uiDriver].pick_device ();
      pnd = drivers_callbacks_list[uiDriver].connect(pndd);
    } else {
      // Specific device is requested: using device description pndd
      if( 0 != strcmp(drivers_callbacks_list[uiDriver].acDriver, pndd->pcDriver ) )
      {
        DBG("Looking for %s, found %s... Skip it.", pndd->pcDriver, drivers_callbacks_list[uiDriver].acDriver);
        continue;
      } else {
        DBG("Looking for %s, found %s... Use it.", pndd->pcDriver, drivers_callbacks_list[uiDriver].acDriver);
        pnd = drivers_callbacks_list[uiDriver].connect(pndd);
      }
    }

    // Test if the connection was successful
    if (pnd != NULL)
    {
      DBG("[%s] has been claimed.", pnd->acName);
      // Great we have claimed a device
      pnd->pdc = &(drivers_callbacks_list[uiDriver]);

      // Try to retrieve PN53x chip revision
      // We can not use pn53x_transceive() because abtRx[0] gives no status info
      if (!pnd->pdc->transceive(pnd->nds,pncmd_get_firmware_version,2,abtFw,&szFwLen))
      {
        // Failed to get firmware revision??, whatever...let's disconnect and clean up and return err
        ERR("Failed to get firmware revision for: %s", pnd->acName);
        pnd->pdc->disconnect(pnd);
        return NULL;
      }

      // Add the firmware revision to the device name, PN531 gives 2 bytes info, but PN532 gives 4
      switch(pnd->nc)
      {
        case NC_PN531: sprintf(pnd->acName,"%s - PN531 v%d.%d",pnd->acName,abtFw[0],abtFw[1]); break;
        case NC_PN532: sprintf(pnd->acName,"%s - PN532 v%d.%d (0x%02x)",pnd->acName,abtFw[1],abtFw[2],abtFw[3]); break;
        case NC_PN533: sprintf(pnd->acName,"%s - PN533 v%d.%d (0x%02x)",pnd->acName,abtFw[1],abtFw[2],abtFw[3]); break;
      }

      // Reset the ending transmission bits register, it is unknown what the last tranmission used there
      if (!pn53x_set_reg(pnd,REG_CIU_BIT_FRAMING,SYMBOL_TX_LAST_BITS,0x00)) return NULL;

      // Make sure we reset the CRC and parity to chip handling.
      if (!nfc_configure(pnd,NDO_HANDLE_CRC,true)) return NULL;
      if (!nfc_configure(pnd,NDO_HANDLE_PARITY,true)) return NULL;

      // Deactivate the CRYPTO1 chiper, it may could cause problems when still active
      if (!nfc_configure(pnd,NDO_ACTIVATE_CRYPTO1,false)) return NULL;

      return pnd;
    } else {
      DBG("No device found using driver: %s", drivers_callbacks_list[uiDriver].acDriver);
    }
  }
  // To bad, no reader is ready to be claimed
  return NULL;
}

void nfc_disconnect(nfc_device_t* pnd)
{
  // Release and deselect all active communications
<<<<<<< HEAD
  nfc_initiator_deselect_tag(pdi);
  // Disable RF field to avoid heating
  nfc_configure(pdi,DCO_ACTIVATE_FIELD,false);
=======
  nfc_initiator_deselect_tag(pnd);
>>>>>>> 5c164c97
  // Disconnect, clean up and release the device 
  pnd->pdc->disconnect(pnd);
}

bool nfc_configure(nfc_device_t* pnd, const nfc_device_option_t dco, const bool bEnable)
{
  byte_t btValue;
  byte_t abtCmd[sizeof(pncmd_rf_configure)];
  memcpy(abtCmd,pncmd_rf_configure,sizeof(pncmd_rf_configure));

  // Make sure we are dealing with a active device
  if (!pnd->bActive) return false;

  switch(dco)
  {
    case NDO_HANDLE_CRC:
      // Enable or disable automatic receiving/sending of CRC bytes
      // TX and RX are both represented by the symbol 0x80
      btValue = (bEnable) ? 0x80 : 0x00;
      if (!pn53x_set_reg(pnd,REG_CIU_TX_MODE,SYMBOL_TX_CRC_ENABLE,btValue)) return false;
      if (!pn53x_set_reg(pnd,REG_CIU_RX_MODE,SYMBOL_RX_CRC_ENABLE,btValue)) return false;
      pnd->bCrc = bEnable;
    break;

    case NDO_HANDLE_PARITY:
      // Handle parity bit by PN53X chip or parse it as data bit
      btValue = (bEnable) ? 0x00 : SYMBOL_PARITY_DISABLE;
      if (!pn53x_set_reg(pnd,REG_CIU_MANUAL_RCV,SYMBOL_PARITY_DISABLE,btValue)) return false;
      pnd->bPar = bEnable;
    break;

    case NDO_ACTIVATE_FIELD:
      abtCmd[2] = RFCI_FIELD;
      abtCmd[3] = (bEnable) ? 1 : 0;
      // We can not use pn53x_transceive() because abtRx[0] gives no status info
      if (!pnd->pdc->transceive(pnd->nds,abtCmd,4,NULL,NULL)) return false;
    break;

    case NDO_ACTIVATE_CRYPTO1:
      btValue = (bEnable) ? SYMBOL_MF_CRYPTO1_ON : 0x00;
      if (!pn53x_set_reg(pnd,REG_CIU_STATUS2,SYMBOL_MF_CRYPTO1_ON,btValue)) return false;
    break;

    case NDO_INFINITE_SELECT:
      // Retry format: 0x00 means only 1 try, 0xff means infinite
      abtCmd[2] = RFCI_RETRY_SELECT;
      abtCmd[3] = (bEnable) ? 0xff : 0x00; // MxRtyATR, default: active = 0xff, passive = 0x02
      abtCmd[4] = (bEnable) ? 0xff : 0x00; // MxRtyPSL, default: 0x01
      abtCmd[5] = (bEnable) ? 0xff : 0x00; // MxRtyPassiveActivation, default: 0xff
      // We can not use pn53x_transceive() because abtRx[0] gives no status info
      if (!pnd->pdc->transceive(pnd->nds,abtCmd,6,NULL,NULL)) return false;
    break;

    case NDO_ACCEPT_INVALID_FRAMES:
      btValue = (bEnable) ? SYMBOL_RX_NO_ERROR : 0x00;
      if (!pn53x_set_reg(pnd,REG_CIU_RX_MODE,SYMBOL_RX_NO_ERROR,btValue)) return false;
    break;

    case NDO_ACCEPT_MULTIPLE_FRAMES:
      btValue = (bEnable) ? SYMBOL_RX_MULTIPLE : 0x00;
      if (!pn53x_set_reg(pnd,REG_CIU_RX_MODE,SYMBOL_RX_MULTIPLE,btValue)) return false;
    return true;

    break;
  }

  // When we reach this, the configuration is completed and succesful
  return true;
}

bool nfc_initiator_init(const nfc_device_t* pnd)
{
  // Make sure we are dealing with a active device
  if (!pnd->bActive) return false;

  // Set the PN53X to force 100% ASK Modified miller decoding (default for 14443A cards)
  if (!pn53x_set_reg(pnd,REG_CIU_TX_AUTO,SYMBOL_FORCE_100_ASK,0x40)) return false;

  // Configure the PN53X to be an Initiator or Reader/Writer
  if (!pn53x_set_reg(pnd,REG_CIU_CONTROL,SYMBOL_INITIATOR,0x10)) return false;

  return true;
}

bool nfc_initiator_select_dep_target(const nfc_device_t* pnd, const nfc_modulation_t nmInitModulation, const byte_t* pbtPidData, const size_t szPidDataLen, const byte_t* pbtNFCID3i, const size_t szNFCID3iDataLen, const byte_t *pbtGbData, const size_t szGbDataLen, nfc_target_info_t* pnti)
{
  byte_t abtRx[MAX_FRAME_LEN];
  size_t szRxLen;
  size_t offset;
  byte_t abtCmd[sizeof(pncmd_initiator_jump_for_dep)];
  memcpy(abtCmd,pncmd_initiator_jump_for_dep,sizeof(pncmd_initiator_jump_for_dep));

  if(nmInitModulation == NM_ACTIVE_DEP) {
    abtCmd[2] = 0x01; /* active DEP */
  }
  abtCmd[3] = 0x00; /* baud rate = 106kbps */

  offset = 5;
  if(pbtPidData && nmInitModulation != NM_ACTIVE_DEP) { /* can't have passive initiator data when using active mode */
    abtCmd[4] |= 0x01;
    memcpy(abtCmd+offset,pbtPidData,szPidDataLen);
    offset+= szPidDataLen;
  }

  if(pbtNFCID3i) {
    abtCmd[4] |= 0x02;
    memcpy(abtCmd+offset,pbtNFCID3i,szNFCID3iDataLen);
    offset+= szNFCID3iDataLen;
  }

  if(pbtGbData) {
    abtCmd[4] |= 0x04;
    memcpy(abtCmd+offset,pbtGbData,szGbDataLen);
    offset+= szGbDataLen;
  }

  // Try to find a target, call the transceive callback function of the current device
  if (!pn53x_transceive(pnd,abtCmd,5+szPidDataLen+szNFCID3iDataLen+szGbDataLen,abtRx,&szRxLen)) return false;

  // Make sure one target has been found, the PN53X returns 0x00 if none was available
  if (abtRx[1] != 1) return false;

  // Is a target info struct available
  if (pnti)
  {
    memcpy(pnti->ndi.NFCID3i,abtRx+2,10);
    pnti->ndi.btDID = abtRx[12];
    pnti->ndi.btBSt = abtRx[13];
    pnti->ndi.btBRt = abtRx[14];
  }
  return true;
}

bool nfc_initiator_select_tag(const nfc_device_t* pnd, const nfc_modulation_t nmInitModulation, const byte_t* pbtInitData, const size_t szInitDataLen, nfc_target_info_t* pnti)
{
  byte_t abtInit[MAX_FRAME_LEN];
  size_t szInitLen;
  byte_t abtRx[MAX_FRAME_LEN];
  size_t szRxLen;
  byte_t abtCmd[sizeof(pncmd_initiator_list_passive)];
  memcpy(abtCmd,pncmd_initiator_list_passive,sizeof(pncmd_initiator_list_passive));

  // Make sure we are dealing with a active device
  if (!pnd->bActive) return false;

  abtCmd[2] = 1;  // MaxTg, we only want to select 1 tag at the time
  abtCmd[3] = nmInitModulation; // BrTy, the type of init modulation used for polling a passive tag

  switch(nmInitModulation)
  {
    case NM_ISO14443A_106:
      switch (szInitDataLen)
      {
        case 7:
          abtInit[0] = 0x88;
          memcpy(abtInit+1,pbtInitData,7);
          szInitLen = 8;
        break;

        case 10:
          abtInit[0] = 0x88;
          memcpy(abtInit+1,pbtInitData,3);
          abtInit[4] = 0x88;
          memcpy(abtInit+4,pbtInitData+3,7);
          szInitLen = 12;
        break;

        case 4:
        default:
          memcpy(abtInit,pbtInitData,szInitDataLen);
          szInitLen = szInitDataLen;
        break;
      }
    break;

    default:
      memcpy(abtInit,pbtInitData,szInitDataLen);
      szInitLen = szInitDataLen;
    break;
  }

  // Set the optional initiator data (used for Felica, ISO14443B, Topaz Polling or for ISO14443A selecting a specific UID).
  if (pbtInitData) memcpy(abtCmd+4,abtInit,szInitLen);

  // Try to find a tag, call the tranceive callback function of the current device
  szRxLen = MAX_FRAME_LEN;
  // We can not use pn53x_transceive() because abtRx[0] gives no status info
  if (!pnd->pdc->transceive(pnd->nds,abtCmd,4+szInitLen,abtRx,&szRxLen)) return false;

  // Make sure one tag has been found, the PN53X returns 0x00 if none was available
  if (abtRx[0] != 1) return false;

  // Is a tag info struct available
  if (pnti)
  {
    // Fill the tag info struct with the values corresponding to this init modulation
    switch(nmInitModulation)
    {
      case NM_ISO14443A_106:
        // Somehow they switched the lower and upper ATQA bytes around for the PN531 chipset
        if (pnd->nc == NC_PN531)
        {
          pnti->nai.abtAtqa[0] = abtRx[3];
          pnti->nai.abtAtqa[1] = abtRx[2];
        } else {
          memcpy(pnti->nai.abtAtqa,abtRx+2,2);
        }
        pnti->nai.btSak = abtRx[4];
        // Copy the NFCID1
        pnti->nai.szUidLen = abtRx[5];
        memcpy(pnti->nai.abtUid,abtRx+6,pnti->nai.szUidLen);
        // Did we received an optional ATS (Smardcard ATR)
        if (szRxLen > pnti->nai.szUidLen+6)
        {
          pnti->nai.szAtsLen = abtRx[pnti->nai.szUidLen+6];
          memcpy(pnti->nai.abtAts,abtRx+pnti->nai.szUidLen+6,pnti->nai.szAtsLen);
        } else {
          pnti->nai.szAtsLen = 0;
        }
      break;

      case NM_FELICA_212:
      case NM_FELICA_424:
        // Store the mandatory info
        pnti->nfi.szLen = abtRx[2];
        pnti->nfi.btResCode = abtRx[3];
        // Copy the NFCID2t
        memcpy(pnti->nfi.abtId,abtRx+4,8);
        // Copy the felica padding
        memcpy(pnti->nfi.abtPad,abtRx+12,8);
        // Test if the System code (SYST_CODE) is available
        if (szRxLen > 20)
        {
          memcpy(pnti->nfi.abtSysCode,abtRx+20,2);  
        }
      break;

      case NM_ISO14443B_106:
        // Store the mandatory info
        memcpy(pnti->nbi.abtAtqb,abtRx+2,12);
        // Ignore the 0x1D byte, and just store the 4 byte id
        memcpy(pnti->nbi.abtId,abtRx+15,4);
        pnti->nbi.btParam1 = abtRx[19];
        pnti->nbi.btParam2 = abtRx[20];
        pnti->nbi.btParam3 = abtRx[21];
        pnti->nbi.btParam4 = abtRx[22];
        // Test if the Higher layer (INF) is available
        if (szRxLen > 22)
        {
          pnti->nbi.szInfLen = abtRx[23];
          memcpy(pnti->nbi.abtInf,abtRx+24,pnti->nbi.szInfLen);
        } else {
          pnti->nbi.szInfLen = 0;
        }
      break;

      case NM_JEWEL_106:
        // Store the mandatory info
        memcpy(pnti->nji.btSensRes,abtRx+2,2);
        memcpy(pnti->nji.btId,abtRx+4,4);
      break;

      default:
        // Should not be possible, so whatever...
      break;
    }
  }
  return true;
}

bool nfc_initiator_deselect_tag(const nfc_device_t* pnd)
{
  return (pn53x_transceive(pnd,pncmd_initiator_deselect,3,NULL,NULL));
}

bool nfc_initiator_transceive_bits(const nfc_device_t* pnd, const byte_t* pbtTx, const size_t szTxBits, const byte_t* pbtTxPar, byte_t* pbtRx, size_t* pszRxBits, byte_t* pbtRxPar)
{
  byte_t abtRx[MAX_FRAME_LEN];
  size_t szRxLen;
  size_t szFrameBits = 0;
  size_t szFrameBytes = 0;
  uint8_t ui8Bits = 0;
  byte_t abtCmd[sizeof(pncmd_initiator_exchange_raw_data)];
  memcpy(abtCmd,pncmd_initiator_exchange_raw_data,sizeof(pncmd_initiator_exchange_raw_data));

  // Check if we should prepare the parity bits ourself
  if (!pnd->bPar)
  {
    // Convert data with parity to a frame
    pn53x_wrap_frame(pbtTx,szTxBits,pbtTxPar,abtCmd+2,&szFrameBits);
  } else {
    szFrameBits = szTxBits;
  }

  // Retrieve the leading bits
  ui8Bits = szFrameBits%8;

  // Get the amount of frame bytes + optional (1 byte if there are leading bits) 
  szFrameBytes = (szFrameBits/8)+((ui8Bits==0)?0:1);

  // When the parity is handled before us, we just copy the data
  if (pnd->bPar) memcpy(abtCmd+2,pbtTx,szFrameBytes);

  // Set the amount of transmission bits in the PN53X chip register
  if (!pn53x_set_tx_bits(pnd,ui8Bits)) return false;

  // Send the frame to the PN53X chip and get the answer
  // We have to give the amount of bytes + (the two command bytes 0xD4, 0x42)
  if (!pn53x_transceive(pnd,abtCmd,szFrameBytes+2,abtRx,&szRxLen)) return false;

  // Get the last bit-count that is stored in the received byte 
  ui8Bits = pn53x_get_reg(pnd,REG_CIU_CONTROL) & SYMBOL_RX_LAST_BITS;

  // Recover the real frame length in bits
  szFrameBits = ((szRxLen-1-((ui8Bits==0)?0:1))*8)+ui8Bits;

  // Ignore the status byte from the PN53X here, it was checked earlier in pn53x_transceive()
  // Check if we should recover the parity bits ourself
  if (!pnd->bPar)
  {
    // Unwrap the response frame
    pn53x_unwrap_frame(abtRx+1,szFrameBits,pbtRx,pszRxBits,pbtRxPar);
  } else {
    // Save the received bits
    *pszRxBits = szFrameBits;
    // Copy the received bytes
    memcpy(pbtRx,abtRx+1,szRxLen-1);
  }

  // Everything went successful
  return true;
}

bool nfc_initiator_transceive_dep_bytes(const nfc_device_t* pnd, const byte_t* pbtTx, const size_t szTxLen, byte_t* pbtRx, size_t* pszRxLen)
{
  byte_t abtRx[MAX_FRAME_LEN];
  size_t szRxLen;
  byte_t abtCmd[sizeof(pncmd_initiator_exchange_data)];
  memcpy(abtCmd,pncmd_initiator_exchange_data,sizeof(pncmd_initiator_exchange_data));

  // We can not just send bytes without parity if while the PN53X expects we handled them
  if (!pnd->bPar) return false;

  // Copy the data into the command frame
  abtCmd[2] = 1; /* target number */
  memcpy(abtCmd+3,pbtTx,szTxLen);

  // To transfer command frames bytes we can not have any leading bits, reset this to zero
  if (!pn53x_set_tx_bits(pnd,0)) return false;

  // Send the frame to the PN53X chip and get the answer
  // We have to give the amount of bytes + (the two command bytes 0xD4, 0x42)
  if (!pn53x_transceive(pnd,abtCmd,szTxLen+3,abtRx,&szRxLen)) return false;

  // Save the received byte count
  *pszRxLen = szRxLen-1;

  // Copy the received bytes
  memcpy(pbtRx,abtRx+1,*pszRxLen);

  // Everything went successful
  return true;
}

bool nfc_initiator_transceive_bytes(const nfc_device_t* pnd, const byte_t* pbtTx, const size_t szTxLen, byte_t* pbtRx, size_t* pszRxLen)
{
  byte_t abtRx[MAX_FRAME_LEN];
  size_t szRxLen;
  byte_t abtCmd[sizeof(pncmd_initiator_exchange_raw_data)];
  memcpy(abtCmd,pncmd_initiator_exchange_raw_data,sizeof(pncmd_initiator_exchange_raw_data));

  // We can not just send bytes without parity if while the PN53X expects we handled them
  if (!pnd->bPar) return false;

  // Copy the data into the command frame
  memcpy(abtCmd+2,pbtTx,szTxLen);

  // To transfer command frames bytes we can not have any leading bits, reset this to zero
  if (!pn53x_set_tx_bits(pnd,0)) return false;

  // Send the frame to the PN53X chip and get the answer
  // We have to give the amount of bytes + (the two command bytes 0xD4, 0x42)
  if (!pn53x_transceive(pnd,abtCmd,szTxLen+2,abtRx,&szRxLen)) return false;

  // Save the received byte count
  *pszRxLen = szRxLen-1;

  // Copy the received bytes
  memcpy(pbtRx,abtRx+1,*pszRxLen);

  // Everything went successful
  return true;
}

bool nfc_initiator_mifare_cmd(const nfc_device_t* pnd, const mifare_cmd mc, const uint8_t ui8Block, mifare_param* pmp)
{
  byte_t abtRx[MAX_FRAME_LEN];
  size_t szRxLen;
  size_t szParamLen;
  byte_t abtCmd[sizeof(pncmd_initiator_exchange_data)];
  memcpy(abtCmd,pncmd_initiator_exchange_data,sizeof(pncmd_initiator_exchange_data));

  // Make sure we are dealing with a active device
  if (!pnd->bActive) return false;

  abtCmd[2] = 0x01;     // Use first target/card
  abtCmd[3] = mc;       // The MIFARE Classic command
  abtCmd[4] = ui8Block; // The block address (1K=0x00..0x39, 4K=0x00..0xff)

  switch (mc)
  {
    // Read and store command have no parameter
    case MC_READ:
    case MC_STORE:
      szParamLen = 0;
    break;

    // Authenticate command
    case MC_AUTH_A:
    case MC_AUTH_B:
      szParamLen = sizeof(mifare_param_auth);
    break;

    // Data command
    case MC_WRITE:
      szParamLen = sizeof(mifare_param_data);
    break;

    // Value command
    case MC_DECREMENT:
    case MC_INCREMENT:
    case MC_TRANSFER:
      szParamLen = sizeof(mifare_param_value);
    break;

    // Please fix your code, you never should reach this statement
    default:
      return false;
    break;
  }

  // When available, copy the parameter bytes
  if (szParamLen) memcpy(abtCmd+5,(byte_t*)pmp,szParamLen);

  // Fire the mifare command
  if (!pn53x_transceive(pnd,abtCmd,5+szParamLen,abtRx,&szRxLen)) return false;

  // When we have executed a read command, copy the received bytes into the param
  if (mc == MC_READ && szRxLen == 17) memcpy(pmp->mpd.abtData,abtRx+1,16);

  // Command succesfully executed
  return true;
}

bool nfc_target_init(const nfc_device_t* pnd, byte_t* pbtRx, size_t* pszRxBits)
{
  byte_t abtRx[MAX_FRAME_LEN];
  size_t szRxLen;
  uint8_t ui8Bits;
  // Save the current configuration settings
  bool bCrc = pnd->bCrc;
  bool bPar = pnd->bPar;
  byte_t abtCmd[sizeof(pncmd_target_init)];
  memcpy(abtCmd,pncmd_target_init,sizeof(pncmd_target_init));

  // Clear the target init struct, reset to all zeros
  memset(abtCmd+2,0x00,37);

  // Set ATQA (SENS_RES)
  abtCmd[3] = 0x04;
  abtCmd[4] = 0x00;

  // Set SAK (SEL_RES)
  abtCmd[8] = 0x20;

  // Set UID
  abtCmd[5] = 0x00;
  abtCmd[6] = 0xb0;
  abtCmd[7] = 0x0b;

  // Make sure the CRC & parity are handled by the device, this is needed for target_init to work properly
  if (!bCrc) nfc_configure((nfc_device_t*)pnd,NDO_HANDLE_CRC,true);
  if (!bPar) nfc_configure((nfc_device_t*)pnd,NDO_HANDLE_PARITY,true);

  // Let the PN53X be activated by the RF level detector from power down mode
  if (!pn53x_set_reg(pnd,REG_CIU_TX_AUTO, SYMBOL_INITIAL_RF_ON,0x04)) return false;

  // Request the initialization as a target, we can not use pn53x_transceive() because
  // abtRx[0] contains the emulation mode (baudrate, 14443-4?, DEP and framing type)
  szRxLen = MAX_FRAME_LEN;
  if (!pnd->pdc->transceive(pnd->nds,abtCmd,39,abtRx,&szRxLen)) return false;

  // Get the last bit-count that is stored in the received byte 
  ui8Bits = pn53x_get_reg(pnd,REG_CIU_CONTROL) & SYMBOL_RX_LAST_BITS;

  // We are sure the parity is handled by the PN53X chip, so we handle it this way
  *pszRxBits = ((szRxLen-1-((ui8Bits==0)?0:1))*8)+ui8Bits;
  // Copy the received bytes
  memcpy(pbtRx,abtRx+1,szRxLen-1);

  // Restore the CRC & parity setting to the original value (if needed)
  if (!bCrc) nfc_configure((nfc_device_t*)pnd,NDO_HANDLE_CRC,false);
  if (!bPar) nfc_configure((nfc_device_t*)pnd,NDO_HANDLE_PARITY,false);

  return true;
}

bool nfc_target_receive_bits(const nfc_device_t* pnd, byte_t* pbtRx, size_t* pszRxBits, byte_t* pbtRxPar)
{
  byte_t abtRx[MAX_FRAME_LEN];
  size_t szRxLen;
  size_t szFrameBits;
  uint8_t ui8Bits;

  // Try to gather a received frame from the reader
  if (!pn53x_transceive(pnd,pncmd_target_receive,2,abtRx,&szRxLen)) return false;

  // Get the last bit-count that is stored in the received byte 
  ui8Bits = pn53x_get_reg(pnd,REG_CIU_CONTROL) & SYMBOL_RX_LAST_BITS;

  // Recover the real frame length in bits
  szFrameBits = ((szRxLen-1-((ui8Bits==0)?0:1))*8)+ui8Bits;

  // Ignore the status byte from the PN53X here, it was checked earlier in pn53x_transceive()
  // Check if we should recover the parity bits ourself
  if (!pnd->bPar)
  {
    // Unwrap the response frame
    pn53x_unwrap_frame(abtRx+1,szFrameBits,pbtRx,pszRxBits,pbtRxPar);
  } else {
    // Save the received bits
    *pszRxBits = szFrameBits;
    // Copy the received bytes
    memcpy(pbtRx,abtRx+1,szRxLen-1);
  }
  // Everyting seems ok, return true
  return true;
}

bool nfc_target_receive_dep_bytes(const nfc_device_t* pnd, byte_t* pbtRx, size_t* pszRxLen)
{
  byte_t abtRx[MAX_FRAME_LEN];
  size_t szRxLen;

  // Try to gather a received frame from the reader
  if (!pn53x_transceive(pnd,pncmd_target_get_data,2,abtRx,&szRxLen)) return false;

  // Save the received byte count
  *pszRxLen = szRxLen-1;

  // Copy the received bytes
  memcpy(pbtRx,abtRx+1,*pszRxLen);

  // Everyting seems ok, return true
  return true;
}

bool nfc_target_receive_bytes(const nfc_device_t* pnd, byte_t* pbtRx, size_t* pszRxLen)
{
  byte_t abtRx[MAX_FRAME_LEN];
  size_t szRxLen;

  // Try to gather a received frame from the reader
  if (!pn53x_transceive(pnd,pncmd_target_receive,2,abtRx,&szRxLen)) return false;

  // Save the received byte count
  *pszRxLen = szRxLen-1;

  // Copy the received bytes
  memcpy(pbtRx,abtRx+1,*pszRxLen);

  // Everyting seems ok, return true
  return true;
}

bool nfc_target_send_bits(const nfc_device_t* pnd, const byte_t* pbtTx, const size_t szTxBits, const byte_t* pbtTxPar)
{
  size_t szFrameBits = 0;
  size_t szFrameBytes = 0;
  uint8_t ui8Bits = 0;
  byte_t abtCmd[sizeof(pncmd_target_send)];
  memcpy(abtCmd,pncmd_target_send,sizeof(pncmd_target_send));

  // Check if we should prepare the parity bits ourself
  if (!pnd->bPar)
  {
    // Convert data with parity to a frame
    pn53x_wrap_frame(pbtTx,szTxBits,pbtTxPar,abtCmd+2,&szFrameBits);
  } else {
    szFrameBits = szTxBits;
  }

  // Retrieve the leading bits
  ui8Bits = szFrameBits%8;

  // Get the amount of frame bytes + optional (1 byte if there are leading bits) 
  szFrameBytes = (szFrameBits/8)+((ui8Bits==0)?0:1);

  // When the parity is handled before us, we just copy the data
  if (pnd->bPar) memcpy(abtCmd+2,pbtTx,szFrameBytes);

  // Set the amount of transmission bits in the PN53X chip register
  if (!pn53x_set_tx_bits(pnd,ui8Bits)) return false;

  // Try to send the bits to the reader
  if (!pn53x_transceive(pnd,abtCmd,szFrameBytes+2,NULL,NULL)) return false;

  // Everyting seems ok, return true
  return true;
}


bool nfc_target_send_bytes(const nfc_device_t* pnd, const byte_t* pbtTx, const size_t szTxLen)
{
  byte_t abtCmd[sizeof(pncmd_target_send)];
  memcpy(abtCmd,pncmd_target_send,sizeof(pncmd_target_send));

  // We can not just send bytes without parity if while the PN53X expects we handled them
  if (!pnd->bPar) return false;

  // Copy the data into the command frame
  memcpy(abtCmd+2,pbtTx,szTxLen);

  // Try to send the bits to the reader
  if (!pn53x_transceive(pnd,abtCmd,szTxLen+2,NULL,NULL)) return false;

  // Everyting seems ok, return true
  return true;
}

bool nfc_target_send_dep_bytes(const nfc_device_t* pnd, const byte_t* pbtTx, const size_t szTxLen)
{
  byte_t abtCmd[sizeof(pncmd_target_set_data)];
  memcpy(abtCmd,pncmd_target_set_data,sizeof(pncmd_target_set_data));

  // We can not just send bytes without parity if while the PN53X expects we handled them
  if (!pnd->bPar) return false;

  // Copy the data into the command frame
  memcpy(abtCmd+2,pbtTx,szTxLen);

  // Try to send the bits to the reader
  if (!pn53x_transceive(pnd,abtCmd,szTxLen+2,NULL,NULL)) return false;

  // Everyting seems ok, return true
  return true;
}

const char* nfc_version(void)
{
#ifdef SVN_REVISION
  return PACKAGE_VERSION" (r"SVN_REVISION")";
#else
  return PACKAGE_VERSION;
#endif // SVN_REVISION
}

<|MERGE_RESOLUTION|>--- conflicted
+++ resolved
@@ -176,13 +176,7 @@
 void nfc_disconnect(nfc_device_t* pnd)
 {
   // Release and deselect all active communications
-<<<<<<< HEAD
-  nfc_initiator_deselect_tag(pdi);
-  // Disable RF field to avoid heating
-  nfc_configure(pdi,DCO_ACTIVATE_FIELD,false);
-=======
   nfc_initiator_deselect_tag(pnd);
->>>>>>> 5c164c97
   // Disconnect, clean up and release the device 
   pnd->pdc->disconnect(pnd);
 }
