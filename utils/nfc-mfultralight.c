--- conflicted
+++ resolved
@@ -291,30 +291,8 @@
   return true;
 }
 
-<<<<<<< HEAD
 static bool check_magic(void)
 {
-  bool     bFailure = false;
-  int      uid_data;
-
-  for (uint32_t page = 0; page <= 1; page++) {
-    // Show if the readout went well
-    if (bFailure) {
-      // When a failure occured we need to redo the anti-collision
-      if (nfc_initiator_select_passive_target(pnd, nmMifare, NULL, 0, &nt) <= 0) {
-        ERR("tag was removed");
-        return false;
-      }
-      bFailure = false;
-    }
-
-    uid_data = 0x00000000;
-=======
-static bool check_magic() {
-  // Firstly try to directly read and re-write the first three pages
-  // if this fail try to unlock with chinese magic backdoor
->>>>>>> c34c4468
-
   bool directWrite = true;
   // Try to read pages 0, 1, 2
   uint8_t original_b0[12];
