/*-
 * Public platform independent Near Field Communication (NFC) library examples
 * 
 * Copyright (C) 2009, Roel Verdult
 * Copyright (C) 2010, Romuald Conty, Romain Tartière
 * 
 * Redistribution and use in source and binary forms, with or without
 * modification, are permitted provided that the following conditions are met:
 *  1) Redistributions of source code must retain the above copyright notice,
 *  this list of conditions and the following disclaimer. 
 *  2 )Redistributions in binary form must reproduce the above copyright
 *  notice, this list of conditions and the following disclaimer in the
 *  documentation and/or other materials provided with the distribution.
 *
 * THIS SOFTWARE IS PROVIDED BY THE COPYRIGHT HOLDERS AND CONTRIBUTORS "AS IS"
 * AND ANY EXPRESS OR IMPLIED WARRANTIES, INCLUDING, BUT NOT LIMITED TO, THE
 * IMPLIED WARRANTIES OF MERCHANTABILITY AND FITNESS FOR A PARTICULAR PURPOSE
 * ARE DISCLAIMED. IN NO EVENT SHALL THE COPYRIGHT HOLDER OR CONTRIBUTORS BE
 * LIABLE FOR ANY DIRECT, INDIRECT, INCIDENTAL, SPECIAL, EXEMPLARY, OR
 * CONSEQUENTIAL DAMAGES (INCLUDING, BUT NOT LIMITED TO, PROCUREMENT OF
 * SUBSTITUTE GOODS OR SERVICES; LOSS OF USE, DATA, OR PROFITS; OR BUSINESS
 * INTERRUPTION) HOWEVER CAUSED AND ON ANY THEORY OF LIABILITY, WHETHER IN
 * CONTRACT, STRICT LIABILITY, OR TORT (INCLUDING NEGLIGENCE OR OTHERWISE)
 * ARISING IN ANY WAY OUT OF THE USE OF THIS SOFTWARE, EVEN IF ADVISED OF THE
 * POSSIBILITY OF SUCH DAMAGE.
 * 
 * Note that this license only applies on the examples, NFC library itself is under LGPL
 *
 */

/**
 * @file nfc-probe.c
 * @brief Lists each available NFC device
 */

#ifdef HAVE_CONFIG_H
#  include "config.h"
#endif // HAVE_CONFIG_H

#ifdef HAVE_LIBUSB
#  ifdef DEBUG
#    include <sys/param.h>
#    include <usb.h>
#  endif
#endif

#include <err.h>
#include <stdio.h>
#include <stddef.h>
#include <stdlib.h>
#include <string.h>

#include <nfc/nfc.h>

#include "nfc-utils.h"

#define MAX_DEVICE_COUNT 16
#define MAX_TARGET_COUNT 16

static nfc_device *pnd;

void
print_usage (const char* progname)
{
  printf ("usage: %s [-v]\n", progname);
  printf ("  -v\t verbose display\n");
}

int
main (int argc, const char *argv[])
{
  (void) argc;
  const char *acLibnfcVersion;
  size_t  i;
  bool verbose = false;

  nfc_init (NULL);
  
  // Display libnfc version
  acLibnfcVersion = nfc_version ();
  printf ("%s uses libnfc %s\n", argv[0], acLibnfcVersion);
  if (argc != 1) {
    if ((argc == 2) && (0 == strcmp ("-v", argv[1]))) {
      verbose = true;
    } else {
      print_usage (argv[0]);
      exit (EXIT_FAILURE);
    }
  }

#ifdef HAVE_LIBUSB
#  ifdef DEBUG
  usb_set_debug (4);
#  endif
#endif

  nfc_connstring connstrings[MAX_DEVICE_COUNT];
  size_t szDeviceFound = nfc_list_devices (NULL, connstrings, MAX_DEVICE_COUNT);

  int res = EXIT_FAILURE;
  if (szDeviceFound == 0) {
    printf ("No NFC device found.\n");
    goto bye;
  }

<<<<<<< HEAD
  printf ("%d NFC device(s) found:\n", (int) szDeviceFound);
=======
  printf ("%d NFC device(s) found:\n", (int)szDeviceFound);
>>>>>>> 70484509
  for (i = 0; i < szDeviceFound; i++) {
    pnd = nfc_open (NULL, connstrings[i]);
    if (pnd != NULL) {
      printf ("- %s:\n    %s\n", nfc_device_get_name (pnd), nfc_device_get_connstring (pnd));
      nfc_close (pnd);
    }
  }
  res = EXIT_SUCCESS;

bye:
  nfc_exit (NULL);
  return res;
}<|MERGE_RESOLUTION|>--- conflicted
+++ resolved
@@ -103,11 +103,7 @@
     goto bye;
   }
 
-<<<<<<< HEAD
-  printf ("%d NFC device(s) found:\n", (int) szDeviceFound);
-=======
   printf ("%d NFC device(s) found:\n", (int)szDeviceFound);
->>>>>>> 70484509
   for (i = 0; i < szDeviceFound; i++) {
     pnd = nfc_open (NULL, connstrings[i]);
     if (pnd != NULL) {
